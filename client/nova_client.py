#!/usr/bin/env python 
# Elijah: Cloudlet Infrastructure for Mobile Computing
#
#   Author: Kiryong Ha <krha@cmu.edu>
#
#   Copyright (C) 2011-2014 Carnegie Mellon University
#   Licensed under the Apache License, Version 2.0 (the "License");
#   you may not use this file except in compliance with the License.
#   You may obtain a copy of the License at
#
#       http://www.apache.org/licenses/LICENSE-2.0
#
#   Unless required by applicable law or agreed to in writing, software
#   distributed under the License is distributed on an "AS IS" BASIS,
#   WITHOUT WARRANTIES OR CONDITIONS OF ANY KIND, either express or implied.
#   See the License for the specific language governing permissions and
#   limitations under the License.
#
import sys
import os
import httplib
import json
import subprocess
import urllib

from pprint import pprint
from optparse import OptionParser
from urlparse import urlparse
from urlparse import urlsplit
from tempfile import mkdtemp
from client_util import CLOUDLET_TYPE
from client_util import CLOUDLET_COMMAND
from client_util import find_matching_flavor
from client_util import get_resource_size
from client_util import create_flavor

from elijah.provisioning.package import PackagingUtil
from elijah.provisioning.package import _FileFile
import elijah.provisioning.memory_util as elijah_memory_util
from elijah.provisioning.package import BaseVMPackage
import glanceclient as glance_client
import zipfile
import shutil



class CloudletClientError(Exception):
    pass


def get_list(server_address, token, end_point, request_list):
    if not request_list in ('images', 'flavors', 'extensions', 'servers'):
        sys.stderr.write("Error, Cannot support listing for %s\n" % request_list)
        sys.exit(1)

    params = urllib.urlencode({})
    headers = { "X-Auth-Token":token, "Content-type":"application/json" }
    if request_list == 'extensions':
        end_string = "%s/%s" % (end_point[2], request_list)
    else:
        end_string = "%s/%s/detail" % (end_point[2], request_list)

    # HTTP response
    conn = httplib.HTTPConnection(end_point[1])
    conn.request("GET", end_string, params, headers)
    response = conn.getresponse()
    data = response.read()
    dd = json.loads(data)
    conn.close()
    return dd[request_list]


def request_new_server(server_address, token, end_point, \
        key_name=None, image_name=None, server_name=None):
    # basic data
    image_ref, image_id = get_ref_id(server_address, token, \
            end_point, "images", image_name)
    flavor_ref, flavor_id = get_ref_id(server_address, token, \
            end_point, "flavors", "m1.tiny")
    # other data
    sMetadata = {}
    s = { \
            "server": { \
                "name": server_name, "imageRef": image_id, \
                "flavorRef": flavor_id, "metadata": sMetadata, \
                "min_count":"1", "max_count":"1",
                "key_name": key_name,
                } }
    params = json.dumps(s)
    headers = { "X-Auth-Token":token, "Content-type":"application/json" }
    #print json.dumps(s, indent=4)

    conn = httplib.HTTPConnection(end_point[1])
    conn.request("POST", "%s/servers" % end_point[2], params, headers)
    print "request new server: %s/servers" % (end_point[2])
    response = conn.getresponse()
    data = response.read()
    dd = json.loads(data)
    conn.close()
    print json.dumps(dd, indent=2)


def request_synthesis(server_address, token, end_point, key_name=None,\
        server_name=None, overlay_url=None):
    # read meta data from vm overlay URL
    from elijah.provisioning.package import VMOverlayPackage
    try:
        from elijah.provisioning import msgpack
    except ImportError as e:
        import msgpack

    overlay_package = VMOverlayPackage(overlay_url)
    meta_raw = overlay_package.read_meta()
    meta_info = msgpack.unpackb(meta_raw)
    requested_basevm_id = meta_info['base_vm_sha256']

    # find matching base VM
    image_list = get_list(server_address, token, end_point, "images")
    basevm_uuid = None
    basevm_xml = None
    basevm_name = None
    for image in image_list:
        properties = image.get("metadata", None)
        if properties == None or len(properties) == 0:
            continue
        if properties.get(CLOUDLET_TYPE.PROPERTY_KEY_CLOUDLET_TYPE) != \
                CLOUDLET_TYPE.IMAGE_TYPE_BASE_DISK:
            continue
        base_sha256_uuid = properties.get(CLOUDLET_TYPE.PROPERTY_KEY_BASE_UUID)
        if base_sha256_uuid == requested_basevm_id:
            basevm_uuid = image['id']
            basevm_name = image['name']
            basevm_xml = properties.get(CLOUDLET_TYPE.PROPERTY_KEY_BASE_RESOURCE, None)
            break
    if basevm_uuid == None:
        raise CloudletClientError("Cannot find matching Base VM with (%s)" %\
                str(requested_basevm_id))

    # NOT IMPLEMENTED YET
    # Find matching flavor. Otherwise create a new one.
    #if basevm_xml == None:
    #    msg = "Cannot find resource information of base VM (%s)" %\
    #            str(requested_basevm_id)
    #    raise CloudletClientError(msg)
    #cpu_count, memory_mb = get_resource_size(basevm_xml)
    #flavor_list = get_list(server_address, token, end_point, "flavors")
    #flavor_ref, flavor_id = find_matching_flavor(flavor_list, cpu_count, memory_mb)
    #if flavor_ref == None or flavor_id == None:
    #    sys.stdout.write("Cannot find matching flavor, create a new one\n")
    #    flavor_name = "cloudlet-%s" % basevm_name
    #    flavor_ref, flavor_id = create_flavor(server_address, token, \
    #            urlparse(end_point), cpu_count, memory_mb, flavor_name)

    # todo: assign small flavor
    flavor_list = get_list(server_address, token, end_point, "flavors")
    flavor_id = flavor_list[2]['links'][0]['href']

    # generate request
    meta_data = {"overlay_url": overlay_url}
    s = { \
            "server": { \
                "name": server_name, "imageRef": str(basevm_uuid), \
                "flavorRef": flavor_id, "metadata": meta_data, \
                "min_count":"1", "max_count":"1",
                "key_name": key_name,
                } }
    params = json.dumps(s)
    headers = { "X-Auth-Token":token, "Content-type":"application/json" }
    conn = httplib.HTTPConnection(end_point[1])
    conn.request("POST", "%s/servers" % end_point[2], params, headers)
    sys.stdout.write("request new server: %s/servers\n" % (end_point[2]))
    response = conn.getresponse()
    data = response.read()
    dd = json.loads(data)
    conn.close()
    pprint(dd)
    return dd


def _request_handoff_recv(server_address, token, end_point,
                         server_name=None, overlay_url=None):
    """Test method for handoff receving"""

    # read meta data from vm overlay URL
    from elijah.provisioning.package import VMOverlayPackage
    try:
        from elijah.provisioning import msgpack
    except ImportError as e:
        import msgpack

    overlay_package = VMOverlayPackage(overlay_url)
    meta_raw = overlay_package.read_meta()
    meta_info = msgpack.unpackb(meta_raw)
    requested_basevm_id = meta_info['base_vm_sha256']

    # find matching base VM
    image_list = get_list(server_address, token, end_point, "images")
    basevm_uuid = None
    basevm_xml = None
    basevm_name = None
    for image in image_list:
        properties = image.get("metadata", None)
        if properties == None or len(properties) == 0:
            continue
        if properties.get(CLOUDLET_TYPE.PROPERTY_KEY_CLOUDLET_TYPE) != \
                CLOUDLET_TYPE.IMAGE_TYPE_BASE_DISK:
            continue
        base_sha256_uuid = properties.get(CLOUDLET_TYPE.PROPERTY_KEY_BASE_UUID)
        if base_sha256_uuid == requested_basevm_id:
            basevm_uuid = image['id']
            basevm_name = image['name']
            basevm_xml = properties.get(CLOUDLET_TYPE.PROPERTY_KEY_BASE_RESOURCE, None)
            break
    if basevm_uuid == None:
        raise CloudletClientError(
            "Cannot find matching Base VM with (%s)" % str(requested_basevm_id))

    # todo: assign small flavor
    flavor_list = get_list(server_address, token, end_point, "flavors")
    flavor_id = flavor_list[1]['links'][0]['href']

    # generate request
    meta_data = {"handoff_info": overlay_url}
    s = {"server":
         {
             "name": server_name, "imageRef": str(basevm_uuid), \
             "flavorRef": flavor_id, "metadata": meta_data, \
             "min_count":"1", "max_count":"1",
             "key_name": None,
         }
    }
    params = json.dumps(s)
    headers = { "X-Auth-Token":token, "Content-type":"application/json" }
    conn = httplib.HTTPConnection(end_point[1])
    conn.request("POST", "%s/servers" % end_point[2], params, headers)
    sys.stdout.write("request new server: %s/servers\n" % (end_point[2]))
    response = conn.getresponse()
    data = response.read()
    dd = json.loads(data)
    conn.close()
    pprint(dd)
    return dd


def request_start_stop(server_address, token, end_point, server_name, is_request_start):
    server_list = get_list(server_address, token, end_point, "servers")
    server_id = ''
    for server in server_list:
        if server['name'] == server_name:
            server_id = server['id']
            print "server id : " + server_id
    if not server_id:
        return False, "no such VM named : %s" % server_name

    if is_request_start:
        params = json.dumps({"os-start":"null"})
    else:
        params = json.dumps({"os-stop":"null"})
    headers = { "X-Auth-Token":token, "Content-type":"application/json" }

    conn = httplib.HTTPConnection(end_point[1])
    command = "%s/servers/%s/action" % (end_point[2], server_id)
    conn.request("POST", command, params, headers)
    response = conn.getresponse()
    data = response.read()
    conn.close()
    print data


def request_cloudlet_base(server_address, token, end_point, server_name, cloudlet_base_name):
    server_list = get_list(server_address, token, end_point, "servers")
    server_id = ''
    for server in server_list:
        if server['name'] == server_name:
            server_id = server['id']
            print "server id : " + server_id
    if not server_id:
        raise CloudletClientError("cannot find matching instance with %s", server_name)

    params = json.dumps({"cloudlet-base":{"name": cloudlet_base_name}})
    headers = { "X-Auth-Token":token, "Content-type":"application/json" }

    conn = httplib.HTTPConnection(end_point[1])
    command = "%s/servers/%s/action" % (end_point[2], server_id)
    conn.request("POST", command, params, headers)
    response = conn.getresponse()
    data = response.read()
    conn.close()
    print json.dumps(data, indent=2)
    return data


def send_discovery_query(token, endpoint):
    #params = json.dumps({"cloudlet-status":{"overlay-name": overlay_name}})
    params = urllib.urlencode({})
    headers = { "X-Auth-Token":token, "Content-type":"application/json" }

    conn = httplib.HTTPConnection(endpoint[1])
    command = "%s/discovery/status" % (endpoint[2])
    conn.request("GET", command, params, headers)
    response = conn.getresponse()
    data = response.read()
    conn.close()
    print json.loads(data)
    return data


def request_cloudlet_overlay_start(server_address, token, end_point, image_name, key_name):
    #get right iamge
    image_list = get_list(server_address, token, end_point, "images")
    image_id = ''
    meta = {}
    for image in image_list:
        print "%s == %s" % (image.get('name'), image_name)
        if image.get('name') == image_name:
            metadata = image.get('metadata')
            if metadata and metadata.get('memory_snapshot_id'):
                image_id = image.get('id')
                meta['image_snapshot_id']=metadata.get('memory_snapshot_id')

    if not image_id:
        raise CloudletClientError("cannot find matching image")

    flavor_ref, flavor_id = get_ref_id(server_address, token, end_point, "flavors", "m1.tiny")
    s = { \
            "server": { \
                "name": image_name+"-overlay", "imageRef": image_id, \
                "flavorRef": flavor_id, \
                "metadata": meta, \
                "min_count":"1", "max_count":"1",\
                "key_name": key_name \
                } }
    params = json.dumps(s)
    headers = { "X-Auth-Token":token, "Content-type":"application/json" }
    print json.dumps(s, indent=4)

    conn = httplib.HTTPConnection(end_point[1])
    conn.request("POST", "%s/servers" % end_point[2], params, headers)
    print "request new server: %s/servers" % (end_point[2])
    response = conn.getresponse()
    data = response.read()
    dd = json.loads(data)
    conn.close()
    print json.dumps(dd, indent=2)


def request_create_overlay(server_address, token, end_point, \
        instance_uuid, overlay_name):
    server_list = get_list(server_address, token, end_point, "servers")
    server_id = ''
    for server in server_list:
        if server['id'] == instance_uuid:
            server_id = server['id']
    if not server_id:
        raise CloudletClientError("cannot find matching server name")

    params = json.dumps({"cloudlet-overlay-finish":{"overlay-name": overlay_name}})
    headers = { "X-Auth-Token":token, "Content-type":"application/json" }

    conn = httplib.HTTPConnection(end_point[1])
    command = "%s/servers/%s/action" % (end_point[2], server_id)
    conn.request("POST", command, params, headers)
    response = conn.getresponse()
    data = response.read()
    conn.close()
    print data


def request_handoff(server_address, token, end_point,
                    instance_uuid, handoff_url, dest_token=None):
    server_list = get_list(server_address, token, end_point, "servers")
    server_id = ''
    for server in server_list:
        if server['id'] == instance_uuid:
            server_id = server['id']
    if not server_id:
        raise CloudletClientError("cannot find matching server name")

    params = json.dumps({
        "cloudlet-handoff": {
            CLOUDLET_COMMAND.PROPERTY_KEY_HANDOFF_URL: handoff_url,
            CLOUDLET_COMMAND.PROPERTY_KEY_HANDOFF_DEST: dest_token,
        }
    })
    headers = { "X-Auth-Token":token, "Content-type":"application/json" }

    conn = httplib.HTTPConnection(end_point[1])
    command = "%s/servers/%s/action" % (end_point[2], server_id)
    conn.request("POST", command, params, headers)
    response = conn.getresponse()
    data = response.read()
    conn.close()
    print data


def request_cloudlet_ipaddress(server_address, token, end_point, server_uuid):
    params = urllib.urlencode({})
    # HTTP response
    conn = httplib.HTTPConnection(end_point[1])
    headers = { "X-Auth-Token":token, "Content-type":"application/json" }
    end_string = "%s/servers/%s" % (end_point[2], server_uuid)
    conn.request("GET", end_string, params, headers)
    response = conn.getresponse()
    data = response.read()
    dd = json.loads(data)
    conn.close()

    floating_ip = None
    if dd.get('server', None) == None:
        raise CloudletClientError("cannot find matching server : %s" % \
                server_uuid)
    if dd['server'].get('addresses', None) != None:
        ipinfo_list = dd['server']['addresses'].get('private', None)
        if ipinfo_list != None:
            for each_ipinfo in ipinfo_list:
                if each_ipinfo.has_key("OS-EXT-IPS:type"):
                    floating_ip = str(each_ipinfo['addr'])

    status = dd['server']['status']
    return status, floating_ip


def get_token(server_address, user, password, tenant_name):
    url = "%s:5000" % server_address
    params = {
            "auth":
                {"passwordCredentials":{"username":user, "password":password},
            "tenantName":tenant_name}
            }
    headers = {"Content-Type": "application/json"}

    # HTTP connection
    conn = httplib.HTTPConnection(url)
    #print json.dumps(params, indent=4)
    #print headers
    conn.request("POST", "/v2.0/tokens", json.dumps(params), headers)

    # HTTP response
    response = conn.getresponse()
    data = response.read()
    dd = json.loads(data)
    conn.close()

    #print json.dumps(dd, indent=4)
    try:
        api_token = dd['access']['token']['id']
        service_list = dd['access']['serviceCatalog']
        nova_endpoint = None
        glance_endpoint = None
        for service in service_list:
            if service['name'] == 'nova':
                nova_endpoint = service['endpoints'][0]['publicURL']
            elif service['name'] == 'glance':
                glance_endpoint = service['endpoints'][0]['publicURL']
    except KeyError, e:
        sys.stderr.write(str(e) + "\n")
        sys.stderr.write("Malformed return from OpenStack\n")
        sys.stderr.write(str(dd))
    return api_token, nova_endpoint, glance_endpoint


def overlay_download(server_address, token, glance_endpoint, overlay_name, output_file):
    """ 
    glance API has been changed so the below code does not work
    http://api.openstack.org/api-ref-image.html
    """ 
    
    fout = open(output_file, "wb")
    _PIPE = subprocess.PIPE
    cmd = "glance image-download %s" % (overlay_name)
    proc = subprocess.Popen(cmd.split(" "), stdout=fout, stderr=_PIPE)
    out, err = proc.communicate()
    if err:
        print err


def basevm_import(server_address, uname, password, tenant_name, import_filepath, basevm_name):
    def _create_param(filepath, image_name, image_type):
        properties = {
                "image_type": "snapshot",
                "image_location":"snapshot",
                CLOUDLET_TYPE.PROPERTY_KEY_CLOUDLET:"True",
                CLOUDLET_TYPE.PROPERTY_KEY_CLOUDLET_TYPE:image_type,
                CLOUDLET_TYPE.PROPERTY_KEY_BASE_UUID:base_hashvalue,
            }
        param = {
                "name": "%s" % image_name,
                "data": open(filepath, "rb"),
                "size": os.path.getsize(filepath),
                "is_public":True,
                "disk_format":"raw",
                "container_format":"bare",
                "properties": properties,
                }
        return param

    token, endpoint, glance_endpoint = \
            get_token(server_address, uname, password, tenant_name)
    (base_hashvalue, disk_name, memory_name, diskhash_name, memoryhash_name) = \
            PackagingUtil._get_basevm_attribute(import_filepath)

    # check duplicated base VM
    image_list = get_list(server_address, token, urlparse(endpoint), "images")
    for image in image_list:
        properties = image.get("metadata", None)
        if properties == None or len(properties) == 0:
            continue
        if properties.get(CLOUDLET_TYPE.PROPERTY_KEY_CLOUDLET_TYPE) != \
                CLOUDLET_TYPE.IMAGE_TYPE_BASE_DISK:
            continue
        base_sha256_uuid = properties.get(CLOUDLET_TYPE.PROPERTY_KEY_BASE_UUID)
        if base_sha256_uuid == base_hashvalue:
            msg = "Duplicated base VM is already exists on the system"
            msg += "UUID of duplicated Base VM: %s" % image['id']
            raise CloudletClientError(msg)

    # decompress files
    temp_dir = mkdtemp(prefix="cloudlet-base-")
    sys.stdout.write("Decompressing zipfile(%s) to temp dir(%s)\n" % (import_filepath, temp_dir))
    zipbase = zipfile.ZipFile(_FileFile("file:///%s" % import_filepath), 'r')
    zipbase.extractall(temp_dir)
    disk_path = os.path.join(temp_dir, disk_name)
    memory_path = os.path.join(temp_dir, memory_name)
    diskhash_path = os.path.join(temp_dir, diskhash_name)
    memoryhash_path = os.path.join(temp_dir, memoryhash_name)

    # get resource information of the Base VM
    memory_header = elijah_memory_util._QemuMemoryHeader(open(memory_path))
    libvirt_xml_str = memory_header.xml

    # upload base disk
    disk_param = _create_param(disk_path, basevm_name + "-disk",
            CLOUDLET_TYPE.IMAGE_TYPE_BASE_DISK)
    memory_param = _create_param(memory_path, basevm_name + "-memory",
            CLOUDLET_TYPE.IMAGE_TYPE_BASE_MEM)
    diskhash_param = _create_param(diskhash_path, basevm_name + "-diskhash",
            CLOUDLET_TYPE.IMAGE_TYPE_BASE_DISK_HASH)
    memoryhash_param = _create_param(memoryhash_path, basevm_name + "-memhash",
            CLOUDLET_TYPE.IMAGE_TYPE_BASE_MEM_HASH)

    o = urlparse(glance_endpoint)
    url = "://".join((o.scheme, o.netloc))
    gclient = glance_client.Client('1', url, token=token, insecure=True)

    sys.stdout.write("upload base memory to glance\n")
    glance_memory = gclient.images.create(**memory_param)
    sys.stdout.write("upload base disk hash to glance\n")
    glance_diskhash = gclient.images.create(**diskhash_param)
    sys.stdout.write("upload base memory hash to glance\n")
    glance_memoryhash = gclient.images.create(**memoryhash_param)

    glance_ref = {
            CLOUDLET_TYPE.IMAGE_TYPE_BASE_MEM: glance_memory.id,
            CLOUDLET_TYPE.IMAGE_TYPE_BASE_DISK_HASH: glance_diskhash.id,
            CLOUDLET_TYPE.IMAGE_TYPE_BASE_MEM_HASH: glance_memoryhash.id,
            CLOUDLET_TYPE.PROPERTY_KEY_BASE_RESOURCE: \
                    libvirt_xml_str.replace("\n", "") # API cannot send '\n'
            }

    disk_param['properties'].update(glance_ref)
    sys.stdout.write("upload base disk to glance\n")
    glance_disk = gclient.images.create(**disk_param)

    # create new flavor if nothing matches
<<<<<<< HEAD
    cpu_count, memory_size_mb = get_resource_size(libvirt_xml_str)
    flavor_list = get_list(server_address, token, urlparse(endpoint), "flavors")
    flavor_ref, flavor_id = find_matching_flavor(flavor_list, cpu_count, memory_size_mb)
    if flavor_id == None:
        flavor_name = "cloudlet-%s" % basevm_name
        flavor_ref, flavor_id = create_flavor(server_address, token, urlparse(endpoint), \
                cpu_count, memory_size_mb, flavor_name)
        sys.stdout.write("Create new flavor for the base VM\n")
=======
    #cpu_count, memory_size_mb = get_resource_size(libvirt_xml_str)
    #flavor_list = get_list(server_address, token, urlparse(endpoint), "flavors")
    #flavor_ref, flavor_id = find_matching_flavor(flavor_list, cpu_count, memory_size_mb)
    #if flavor_id == None:
    #    flavor_name = "cloudlet-%s" % basevm_name
    #    flavor_ref, flavor_id = create_flavor(server_address, token, urlparse(endpoint), \
    #            cpu_count, memory_size_mb, flavor_name)
    #    sys.stdout.write("Create new flavor for the base VM\n")
>>>>>>> 7782ee7c
    # delete temp dir
    if os.path.exists(temp_dir):
        shutil.rmtree(temp_dir)

    return glance_disk


def basevm_download(server_address, token, end_point, basedisk_uuid, output_file):
    image_list = get_list(server_address, token, end_point, "images")

    base_sha256_uuid = None
    basememory_uuid = None
    diskhash_uuid = None
    memoryhash_uuid = None
    for image in image_list:
        properties = image.get("metadata", None)
        if properties == None or len(properties) == 0:
            continue
        if properties.get(CLOUDLET_TYPE.PROPERTY_KEY_CLOUDLET_TYPE) != \
                CLOUDLET_TYPE.IMAGE_TYPE_BASE_DISK:
            continue
        base_sha256_uuid = properties.get(CLOUDLET_TYPE.PROPERTY_KEY_BASE_UUID)
        if basedisk_uuid == image['id']:
            basememory_uuid = properties.get(CLOUDLET_TYPE.IMAGE_TYPE_BASE_MEM)
            diskhash_uuid = properties.get(CLOUDLET_TYPE.IMAGE_TYPE_BASE_DISK_HASH)
            memoryhash_uuid = properties.get(CLOUDLET_TYPE.IMAGE_TYPE_BASE_MEM_HASH)
            break

    if base_sha256_uuid == None or basememory_uuid == None or \
            diskhash_uuid == None or memoryhash_uuid == None:
        raise CloudletClientError("Cannot find relevant files for (%s)" %\
                str(basedisk_uuid))

    temp_dir = mkdtemp(prefix="cloudlet-basevm-")
    download_list = {
            basedisk_uuid: os.path.join(temp_dir, 'base_disk.img'),
            basememory_uuid: os.path.join(temp_dir, 'base_memory.img'),
            diskhash_uuid: os.path.join(temp_dir, 'base_disk_hash'),
            memoryhash_uuid: os.path.join(temp_dir, 'base_memory_hash'),
            }

    for (uuid, filename) in download_list.iteritems():
        sys.stdout.write("Downloaing %s at (%s)..\n" % \
                (os.path.basename(filename), filename))
        sys.stdout.flush()
        overlay_download(server_address, token, end_point, uuid, filename)

    BaseVMPackage.create(output_file, base_sha256_uuid, \
            download_list[basedisk_uuid], 
            download_list[basememory_uuid],
            download_list[diskhash_uuid],
            download_list[memoryhash_uuid])

    if os.path.exists(temp_dir) == True:
        shutil.rmtree(temp_dir)


def _load_credential(filepath):
    with open(filepath) as fd:
        dd = json.loads(fd.read())
        return dd['server_addr'], dd['account'], dd['password'], dd['tenant']


def print_usage(commands):
    usage = "\n%prog command [option]\n"
    usage += "Command list:\n"
    MAX_SPACE = 20
    for (comm, desc) in commands.iteritems():
        space = ""
        if len(comm) < MAX_SPACE:
            space = " " * (20-len(comm))
        usage += "  %s%s : %s\n" % (comm, space, desc)
    return usage


def process_command_line(argv, commands):
    parser = OptionParser(usage=print_usage(commands),
            version="Cloudlet Synthesys(piping) 0.1")
    parser.add_option(
            '-s', '--server', action='store', type='string',
            dest='server_address', default='localhost',
            help='set openstack api server address')
    parser.add_option(
            '-u', '--user', action='store', type='string', 
            dest='user_name', help='set username')
    parser.add_option(
            '-p', '--password', action='store', type='string', 
            dest='password', help='set password')
    parser.add_option(
            '-t', '--tenant', action='store', type='string', 
            dest='tenant_name', help='set tenant name')

    settings, args = parser.parse_args(argv)
    if settings.user_name == None:
        msg = "Need username for OpenStack API\n"
        msg += "Check the information using 'keystone user-list'"
        parser.error(msg)
    if settings.password == None:
        parser.error("Need password for OpenStack API")
    if settings.tenant_name == None:
        msg = "Need tenant name for OpenStack API\n"
        msg += "Check the information using 'keystone tenant-list'"
        parser.error(msg)

    if not len(args) != 0:
        parser.error("Need command, Choose among :\n  %s" % " | ".join(commands))
    mode = str(args[0]).lower()
    if mode not in commands.keys():
        parser.error("Invalid Command, Choose among :\n  %s" % " | ".join(commands))

    return settings, args


def get_extension(server_address, token, end_point, extension_name):
    ext_list = get_list(server_address, token, end_point, "extensions")
    #print json.dumps(ext_list, indent=4)

    if extension_name:
        for ext in ext_list:
            if ext['name'] == extension_name:
                return ext
    else:
        return ext_list


def get_ref_id(server_address, token, end_point, ref_string, name):
    support_ref_string = ("images", "flavors")
    if not ref_string in support_ref_string:
        sys.stderr.write("We support only %s, but requested reference is %s", " ".join(support_ref_string), ref_string)
        sys.exit(1)

    params = urllib.urlencode({})
    headers = { "X-Auth-Token":token, "Content-type":"application/json" }
    conn = httplib.HTTPConnection(end_point[1])
    conn.request("GET", "%s/%s" % (end_point[2], ref_string), params, headers)
    print "requesting %s/%s" % (end_point[2], ref_string)

    # HTTP response
    response = conn.getresponse()
    data = response.read()
    dd = json.loads(data)
    conn.close()
    #print json.dumps(dd, indent=2)

    # Server image URL
    n = len(dd[ref_string])
    for i in range(n):
        if dd[ref_string][i]['name'] == name:
            image_ref = dd[ref_string][i]["links"][0]["href"]
            return image_ref, dd[ref_string][i]['id']

    raise Exception("No such name: %s" % name)


def get_cloudlet_base_list(server_address, uname, password):
    from glance import client
    glance_client = client.get_client(server_address, username=uname, password=password)
    image_list = glance_client.get_images()
    for image in image_list:
        print "image list : %s" % image.get('name')


def main(argv=None):
    CMD_CREATE_BASE     = "create-base"
    CMD_CREATE_OVERLAY  = "create-overlay"
    CMD_DOWNLOAD        = "download"
    CMD_SYNTHESIS       = "synthesis"
    CMD_HANDOFF         = "handoff"
    CMD_HANDOFF_RECV    = "handoff-recv"
    CMD_EXT_LIST        = "ext-list"
    CMD_IMAGE_LIST      = "image-list"
    CMD_EXPORT_BASE     = "export-base"
    CMD_IMPORT_BASE     = "import-base"
    CMD_DISCOVER        = "discovery"
    commands = {
        CMD_CREATE_BASE: "create base vm from the running instance",
        CMD_CREATE_OVERLAY: "create VM overlay from the customizaed VM",
        CMD_DOWNLOAD: "Download VM overlay",
        CMD_SYNTHESIS: "VM Synthesis (Need downloadable URLs for VM overlay)",
        CMD_HANDOFF: "Perform VM handoff to destination URL",
        CMD_HANDOFF_RECV: "Send handoff recv message to the dest OpenStack",
        CMD_EXT_LIST: "List available extensions",
        CMD_IMAGE_LIST: "List images",
        CMD_EXPORT_BASE: "Export Base VM",
        CMD_IMPORT_BASE: "Import Base VM",
        CMD_DISCOVER : "Send discovery query",
    }

    settings, args = process_command_line(sys.argv[1:], commands)
    print "Connecting to %s for tenant %s" % \
            (settings.server_address, settings.tenant_name)
    token, endpoint, glance_endpoint = \
            get_token(settings.server_address, settings.user_name,
                    settings.password, settings.tenant_name)
    print "successfully recved auth-token"

    if len(args) < 1:
        print "need command"
        sys.exit(1)
    if args[0] == CMD_CREATE_BASE:
        instance_name = raw_input("Name of a running instance that you like to make as a base VM : ")
        snapshot_name = raw_input("Name of Base VM : ")
        request_cloudlet_base(settings.server_address, token, \
                urlparse(endpoint), instance_name, snapshot_name)
    elif args[0] == CMD_CREATE_OVERLAY:
        instance_uuid = raw_input("UUID of a running instance that you like to create VM overlay : ")
        snapshot_name = raw_input("Name of VM overlay : ")
        request_create_overlay(settings.server_address, token, urlparse(endpoint), \
                instance_uuid, snapshot_name)
    elif args[0] == CMD_DOWNLOAD:
        VM_overlay_meta = raw_input("Name of VM overlay file: ")
        overlay_download(settings.server_address, token, urlparse(glance_endpoint),\
                VM_overlay_meta, VM_overlay_meta)
    elif args[0] == CMD_DISCOVER:
        send_discovery_query(token, urlparse(endpoint))
    elif args[0] == CMD_EXPORT_BASE:
        basedisk_uuid = raw_input("UUID of a base disk : ")
        output_path = os.path.join(os.curdir, "base-%s.zip" % basedisk_uuid)
        if os.path.exists(output_path) == True:
            is_overwrite = raw_input("%s exists. Overwirte it? (y/N) " % output_path)
            if is_overwrite != 'y':
                sys.exit(1)
        basevm_download(settings.server_address, token, \
                urlparse(endpoint), basedisk_uuid, output_path)
    elif args[0] == CMD_IMPORT_BASE:
        import_filepath = raw_input("Absolute path to base VM package:")
        import_filepath = os.path.abspath(import_filepath)
        if os.access(import_filepath, os.R_OK) == False:
            sys.stderr("Cannot access the file at %s" % import_filepath)
            sys.exit(1)
        basevm_name = raw_input("Name of base VM : ")
        #basevm_name = "test"
        try:
            basevm_import(settings.server_address, settings.user_name, 
                    settings.password, settings.tenant_name, 
                    import_filepath, basevm_name)
            sys.stdout.write("SUCCESS\n")
        except CloudletClientError as e:
            sys.stderr.write("Error: %s\n" % str(e))
    elif args[0] == CMD_SYNTHESIS:
        if len(args) == 3:
            overlay_url = str(args[1])
            new_instance_name = str(args[2])
        else:
            overlay_url = raw_input("URL for VM overlay metafile : ")
            new_instance_name = raw_input("Set VM's name : ")
        try:
            request_synthesis(settings.server_address, token,
                              urlparse(endpoint), key_name=None,
                              server_name=new_instance_name,
                              overlay_url=overlay_url)
        except CloudletClientError as e:
            sys.stderr.write("Error: %s\n" % str(e))
    elif args[0] == CMD_HANDOFF:
        if len(args) == 4:
            instance_uuid = str(args[1])
            handoff_type = str(args[2])
        else:
            instance_uuid = raw_input("UUID of a running instance that you like to create VM overlay: ")
            handoff_type = raw_input("URL of handoff destination: ")

        handoff_url = ""
        dest_token = None
        if handoff_type == "file":
            # create residue
            handoff_url == "file:///"
        elif handoff_type == "network":
            # handoff to other openstack
            if len(args) == 4:
                handoff_dest_credential_file = str(args[3])
            else:
                handoff_dest_credential_file = raw_input("Credential file for the handoff destination: ")
            # get token for the handoff destination
            dest_addr, dest_account, dest_passwd, dest_tenant = \
                _load_credential(handoff_dest_credential_file)
            dest_token, dest_endpoint, dest_glance_endpoint = \
                    get_token(dest_addr, dest_account, dest_passwd,
                            dest_tenant)
            handoff_url = dest_endpoint
        else:
            msg = "invalid handoff_url (%s). Only support file and network scheme" % handoff_url
            raise CloudletClientError(msg)

        try:
            request_handoff(settings.server_address,
                            token, urlparse(endpoint),
                            instance_uuid,
                            handoff_url,
                            dest_token)
        except CloudletClientError as e:
            sys.stderr.write("Error: %s\n" % str(e))
    elif args[0] == CMD_HANDOFF_RECV:
        if not len(args) == 3:
            msg = "Need overlay_url and name of the instance"
            raise CloudletClientError(msg)

        overlay_url = str(args[1])
        new_instance_name = str(args[2])
        try:
            _request_handoff_recv(settings.server_address, token,
                                  urlparse(endpoint),
                                  server_name=new_instance_name,
                                  overlay_url=overlay_url)
        except CloudletClientError as e:
            sys.stderr.write("Error: %s\n" % str(e))
    elif args[0] == CMD_EXT_LIST:
        filter_name = None
        if len(args)==2:
            filter_name = args[1]
        ext_info = get_extension(settings.server_address, token, urlparse(endpoint), filter_name)
        print json.dumps(ext_info, indent=2)
    elif args[0] == CMD_IMAGE_LIST:
        images = get_list(settings.server_address, token, \
                urlparse(endpoint), "images")
        print json.dumps(images, indent=2)
    elif args[0] == 'ip-address':
        server_uuid = args[1]
        ret = request_cloudlet_ipaddress(settings.server_address, token, urlparse(endpoint), \
                server_uuid=server_uuid)
        print str(ret)
    else:
        print "No such command"
        sys.exit(1)
    '''
    elif args[0] == 'flavor-list':
        images = get_list(settings.server_address, token, urlparse(endpoint), "flavors")
        print json.dumps(images, indent=2)
    elif args[0] == 'server-list':
        images = get_list(settings.server_address, token, urlparse(endpoint), "servers")
        print json.dumps(images, indent=2)
    elif args[0] == 'overlay_start':
        request_cloudlet_overlay_start(settings.server_address, token, urlparse(endpoint), image_name=test_base_name, key_name="test")
    elif args[0] == 'cloudlet_list':
        print get_cloudlet_base_list(settings.server_address, "admin", "admin")
    '''


if __name__ == "__main__":
    status = main()
    sys.exit(status)

<|MERGE_RESOLUTION|>--- conflicted
+++ resolved
@@ -562,16 +562,6 @@
     glance_disk = gclient.images.create(**disk_param)
 
     # create new flavor if nothing matches
-<<<<<<< HEAD
-    cpu_count, memory_size_mb = get_resource_size(libvirt_xml_str)
-    flavor_list = get_list(server_address, token, urlparse(endpoint), "flavors")
-    flavor_ref, flavor_id = find_matching_flavor(flavor_list, cpu_count, memory_size_mb)
-    if flavor_id == None:
-        flavor_name = "cloudlet-%s" % basevm_name
-        flavor_ref, flavor_id = create_flavor(server_address, token, urlparse(endpoint), \
-                cpu_count, memory_size_mb, flavor_name)
-        sys.stdout.write("Create new flavor for the base VM\n")
-=======
     #cpu_count, memory_size_mb = get_resource_size(libvirt_xml_str)
     #flavor_list = get_list(server_address, token, urlparse(endpoint), "flavors")
     #flavor_ref, flavor_id = find_matching_flavor(flavor_list, cpu_count, memory_size_mb)
@@ -580,7 +570,7 @@
     #    flavor_ref, flavor_id = create_flavor(server_address, token, urlparse(endpoint), \
     #            cpu_count, memory_size_mb, flavor_name)
     #    sys.stdout.write("Create new flavor for the base VM\n")
->>>>>>> 7782ee7c
+
     # delete temp dir
     if os.path.exists(temp_dir):
         shutil.rmtree(temp_dir)
